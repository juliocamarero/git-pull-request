#!/usr/bin/env python

"""git pull-request

Automatically check out github pull requests into their own branch.

Usage:

    git pull-request <OPTIONS> [<pull request number>]

Options:

    -h, --help
        Display this message and exit

    -r <repo>, --repo <repo>
        Use this github repo instead of the 'remote origin' or 'github.repo'
        git config settings. Needs to be in "user/repository" form

Copyright (C) 2011 by Andreas Gohr <andi@splitbrain.org>

Permission is hereby granted, free of charge, to any person obtaining a copy
of this software and associated documentation files (the "Software"), to deal
in the Software without restriction, including without limitation the rights
to use, copy, modify, merge, publish, distribute, sublicense, and/or sell
copies of the Software, and to permit persons to whom the Software is
furnished to do so, subject to the following conditions:

The above copyright notice and this permission notice shall be included in
all copies or substantial portions of the Software.

THE SOFTWARE IS PROVIDED "AS IS", WITHOUT WARRANTY OF ANY KIND, EXPRESS OR
IMPLIED, INCLUDING BUT NOT LIMITED TO THE WARRANTIES OF MERCHANTABILITY,
FITNESS FOR A PARTICULAR PURPOSE AND NONINFRINGEMENT. IN NO EVENT SHALL THE
AUTHORS OR COPYRIGHT HOLDERS BE LIABLE FOR ANY CLAIM, DAMAGES OR OTHER
LIABILITY, WHETHER IN AN ACTION OF CONTRACT, TORT OR OTHERWISE, ARISING FROM,
OUT OF OR IN CONNECTION WITH THE SOFTWARE OR THE USE OR OTHER DEALINGS IN
THE SOFTWARE.
"""
import sys
import base64
import getopt
import json
import urllib
import urllib2
import os
import re
from textwrap import fill

def main():
    repo, remote = '', None

    pull_to = ''

    # parse command line options
    try:
        opts, args = getopt.getopt(sys.argv[1:], "hr:u:", ["help","repo:","reviewer="])
    except getopt.error, msg:
        print msg
        print "for help use --help"
        sys.exit(1)
    # process options
    for o, a in opts:
        if o in ("-h", "--help"):
            print __doc__
            sys.exit(0)
        if o in ("-r", "--repo"):
            if re.search('/', a):
              repo = a
            else:
              remote = a
        if o in ("-u", "--reviewer"):
            pull_to = a

    if remote is None and repo == '':
        remote = 'origin'

    # get repo name from git config:
    if repo == '':
        repo = os.popen('git config github.repo').read().strip()

    # get repo name from origin
    if repo == '' or remote != None:
        origin = os.popen('git remote -v').read()
        m = re.search("^%s[^\n]+?github\.com[^\n]*?[:/]([^ \t]+)\.git[ \t]+\(fetch\)$" % remote, origin, re.MULTILINE)

        if(m != None and m.group(1) != ''):
            repo = m.group(1)


    if repo == '':
        print color_text("Failed to determine github repository name",'red',True)
        print "The repository is usually automatically detected from your remote origin."
        print "If your origin doesn't point to github, you can specify the repository on"
        print "the command line using the -r parameter, by specifying either a remote or"
        print "the full repository name (user/repo), or configure it using"
        print "git config github.repo <user>/<repository>"
        sys.exit(1)

    # process arguments
    try:
        global username
<<<<<<< HEAD
        global reviewer
        global auth_user 
=======
        global auth_user
>>>>>>> 09821286
        global auth_token
        username = os.popen('git config github.user').read().strip()

        if (pull_to):
            reviewer = pull_to
        else:
            reviewer = os.popen('git config github.reviewer').read().strip()

        auth_user = "%s/token" % username
        auth_token = os.popen('git config github.token').read().strip()

        if len(args):
            if args[0] == "update":
                update(repo)
            elif args[0] == "merge":
                merge()
            elif args[0] == "fetch-all":
                fetch_all(repo)
            elif args[0] == "open":
                if len(args) >= 2:
                    open(repo, args[1])
                else:
                    open(repo)
            elif args[0] == "info":
                info()
            elif args[0] == "submit":
                pull_body = ''
                pull_title = ''

                if (len(args) >= 2):
                    pull_body = args[1]

                if (len(args) >= 3):
                    pull_title = args[2]

                submit(repo, pull_body, pull_title)
            else:
                fetch(repo, args[0])
        else:
            show(repo)
    except UserWarning, e:
        print color_text(e, 'red')
        sys.exit(1)

def submit(repo, pull_body='', pull_title=''):
    """Push the current branch and create a pull request to your github reviewer (or upstream)"""

    pull_to = reviewer

    if (pull_to == ''):
        remotes = os.popen('git remote -v').read()
        m = re.search("^upstream.*?github\.com.*?[:/]([^/]+)", remotes,re.MULTILINE)

        if(m != None and m.group(1) != ''):
            pull_to = m.group(1)


    if (pull_to == None or pull_to == ''):
        raise UserWarning("Could not determine a repo to submit this pull request to")

    branch_name = get_current_branch()[0]
    ret = os.system('git push origin %s' % branch_name)
    
    if ret != 0:
        raise UserWarning("Could not push this branch to your origin")

    url = "http://github.com/api/v2/json/pulls/%s/liferay-portal" % pull_to

    # pull[base] - A String of the branch or commit SHA that you want your changes to be pulled to.
    # pull[head] - A String of the branch or commit SHA of your changes. Typically this will be a branch. If the branch is in a fork of the original repository, specify the username first: "my-user:some-branch".
    # pull[title] - The String title of the Pull Request (and the related Issue).
    # pull[body] - The String body of the Pull Request.

    pull_base = 'master'

    if (pull_title == ''):
        pull_title = extract_ticket_id(branch_name)

        if (pull_title == ''):
            pull_title = branch_name

    values = {
        'pull[base]' : pull_base,
        'pull[head]' : ('%s:%s' % (username, branch_name)),
        'pull[title]' : pull_title,
        'pull[body]' : pull_body
    }

    data = urllib.urlencode(values)
    req = urllib2.Request(url, data)

    authorize_request(req)

    try:
      response = urllib2.urlopen(req)
    except urllib2.HTTPError, msg:
      raise UserWarning("Error submitting pull requests for repo %s:%s: %s" % (pull_to, pull_base, msg))

    data = response.read()

    if data == '':
        raise UserWarning("Failed to speak with github")

    data = json.loads(data)
    # print json.dumps(data, sort_keys=True, indent=4)
    pr = data['pull']

    display(pr)

    os.system('open %s' % (pr.get('html_url')))

    return data
    

def display(pr):
    """Nicely display info about a given pull request"""
    print "%s - %s by %s (%s)" % (color_text("REQUEST %s" % pr.get('number'), 'magenta', True), color_text(pr.get('title'), 'red'), color_text(pr['user'].get('name'), 'blue'), pr['user'].get('login'))
    print "    %s" % color_text(pr.get('html_url'), 'cyan')
    if pr.get('body').strip():
        print fill(pr.get('body'), initial_indent="    ", subsequent_indent="    ", width=80)

    print

def display_minimal(pr):
    """Nicely display a minimum of info about a given pull request"""
    print "%s - %s by %s (%s)" % (color_text("REQUEST %s" % pr.get('number'), 'magenta', True), color_text(pr.get('title'), 'green', True), color_text(pr['user'].get('name'), 'cyan'), pr['user'].get('login'))

def open(repo, pullreq=None):
    """Open a pull request in the browser"""

    if pullreq == None:
        branch, pullreq = get_current_branch()

    repo_url, pr = get_pull_request_info(repo, pullreq)

    os.system('open %s' % (pr.get('html_url')))

def show(repo):
    """List open pull requests

    Queries the github API for open pull requests in the current repo
    """

    print "loading open pull requests for %s..." % repo
    print

    data = get_repo_pull_requests(repo)
    #print json.dumps(data,sort_keys=True, indent=4)

    for pr in data['pulls']:
        display(pr)

def get_repo_pull_requests(repo):
    """returns the pull requests object for a given repo"""
    url = "http://github.com/api/v2/json/pulls/%s/open" % repo
    req = urllib2.Request(url)

    authorize_request(req)

    try:
      response = urllib2.urlopen(req)
    except urllib2.HTTPError, msg:
      raise UserWarning("Error loading pull requests for repo %s: %s" % (repo, msg))

    data = response.read()
    if data == '':
        raise UserWarning("Failed to speak with github")

    data = json.loads(data)

    return data

def fetch(repo, pullreq):
    """Fetches a pull request into a local branch"""
    print "loading pull request info for request %s..." % pullreq
    print
<<<<<<< HEAD
    
    request_info = fetch_req(repo, pullreq)

    ret = os.system('git checkout %s' % request_info['branch_name'])
    
    print
    print color_text("done. examine changes and merge into master",'green')

def fetch_req(repo, pullreq, displayInfo=True):
    """Fetches a pull request into a local branch"""

    pr = get_pull_request_info(repo, pullreq, displayInfo)
    branch_name  = get_branch_name(pr)
    repo_url = pr['head']['repository']['url'].replace('https', 'git')
=======

    repo_url, pr = get_pull_request_info(repo, pullreq)
    local  = 'pull-request-%s' % pullreq
>>>>>>> 09821286
    private_repo = pr['head']['repository']['private']

    if private_repo:
        repo_url = repo_url.replace('git://github.com/', 'git@github.com:')

    remote_branch_name = pr['head']['ref']

    request_info = {
        'branch_name': branch_name,
        'repo_url': repo_url,
        'private_repo': private_repo,
        'remote_branch_name': remote_branch_name
    }

    ret = os.system('git fetch %s %s:%s' % (repo_url, remote_branch_name, branch_name))
    if ret != 0:
        raise UserWarning("Fetch failed")

    print
    return request_info

def fetch_all(repo):
    reqs = get_pull_request_info(repo)
    for pr in reqs:
        request_info = fetch_req(repo, pr['number'], False)

        display_minimal(pr)
        print
    return

def update(repo):
    """Merges changes from the remote branch into the local branch of the pull request"""
    branch, pullreq = get_current_branch()
<<<<<<< HEAD
    
    pr = get_pull_request_info(repo, pullreq)
    branch_name = get_branch_name(pr)
    repo_url = pr['head']['repository']['url'].replace('https', 'git')
=======

    repo_url, pr = get_pull_request_info(repo, pullreq)
    local = 'pull-request-%s' % pullreq
>>>>>>> 09821286
    private_repo = pr['head']['repository']['private']

    if private_repo:
        repo_url = repo_url.replace('git://github.com/', 'git@github.com:')

    print "pulling from %s (%s)" % (repo_url, pr['head']['ref'])
    ret = os.system('git pull %s %s' % (repo_url, pr['head']['ref']))
    if ret != 0:
        raise UserWarning("Pull failed, resolve conflicts")

    print
    print color_text("done", 'green')

def merge():
    """Merges changes from the local pull request branch into master and deletes the pull request branch"""
    branch, pullreq = get_current_branch()

    print "Merging current branch with master"
    ret = os.system('git checkout master')
    if ret != 0:
        raise UserWarning("Could not checkout master")

    ret = os.system('git merge %s' % branch)
    if ret != 0:
        raise UserWarning("Merge with master failed. Resolve conflicts, switch back into the pull request branch, and merge again")

    print "Deleting pull request branch"
    ret = os.system('git branch -D %s' % branch)
    if ret != 0:
        raise UserWarning("Could not delete branch")

    print
    print color_text("done", 'green')

def get_pull_request_info(repo, pullreq='', displayInfo=True):
    url = "http://github.com/api/v2/json/pulls/%s/%s" % (repo, pullreq)
    req = urllib2.Request(url)

    authorize_request(req)

    try:
      response = urllib2.urlopen(req)
    except urllib2.HTTPError, msg:
      raise UserWarning("Error loading info on pull request %s from repo %s: %s" % (pullreq, repo, msg))

    data = response.read()
    if (data == ''):
        raise UserWarning("Failed to speak with github")

    data = json.loads(data)
<<<<<<< HEAD

    if pullreq:
        pr = data['pull']

        if displayInfo == True:
            display(pr)
    else:
        pr = data['pulls']

    return pr
=======
    pr = data['pull']
    display(pr)

    repo_url = pr['head']['repository']['url'].replace('https', 'git')
    private_repo = pr['head']['repository']['private']

    if private_repo:
        repo_url = repo_url.replace('git://github.com/', 'git@github.com:')

    return repo_url, pr

def authorize_request(req):
    """Add the Authorize header to the passed request"""
    base64string = base64.encodestring('%s:%s' % (user, token)).replace('\n', '')
    req.add_header("Authorization", "Basic %s" % base64string)
>>>>>>> 09821286

def authorize_request(req):
    """Add the Authorize header to the passed request"""
    base64string = base64.encodestring('%s:%s' % (auth_user, auth_token)).replace('\n', '')
    req.add_header("Authorization", "Basic %s" % base64string)

def get_current_branch():
    branch = os.popen("git rev-parse --abbrev-ref HEAD").read().strip()

    if branch[0:13] != 'pull-request-':
        raise UserWarning("Invalid branch: not a pull request")
<<<<<<< HEAD
    
    m = re.search("^pull-request-(\d+)-?", branch)

    if(m != None and m.group(1) != ''):
        pullreq = m.group(1)
    else:
        pullreq = int(branch[13:])
    
=======

    pullreq = int(branch[13:])

>>>>>>> 09821286
    return (branch, pullreq)

def info():
    url = "http://github.com/api/v2/json/repos/show/%s" % username
    req = urllib2.Request(url)

    authorize_request(req)

    try:
      response = urllib2.urlopen(req)
    except urllib2.HTTPError, msg:
      raise UserWarning("Error loading pull request info")

    data = response.read()
    if (data == ''):
        raise UserWarning("Failed to speak with github")

    data = json.loads(data)
    repos = data['repositories']

    print

    total = 0
    issue_list = {}
    for pr in repos:
        issue_count = pr['open_issues']

        if (issue_count > 0):
            base_name = pr['name']
            repo = "%s/%s" % (pr['owner'], base_name)
            data = get_repo_pull_requests(repo)

            print "  %s: %s" % (base_name, color_text(issue_count, 'magenta'))

            total += issue_count

    print "-"
    print "%s: %s" % (color_text("Total pull requests", 'green', True), color_text(total, 'magenta', True))

def get_branch_name(pr):
    ref = pr['head']['ref']

    request_id = pr['number']

    m = re.search("^([A-Z]{3,}-\d+)", ref)

    branch_name  = 'pull-request-%s' % request_id

    if(m != None and m.group(1) != ''):
        branch_name = '%s-%s' % (branch_name, m.group(1))

    return branch_name

def extract_ticket_id(branch_name):
    
    ticket_id = ''
    m = re.search("\b?([A-Z]{3,}-\d+)", branch_name)

    if(m != None and m.group(1) != ''):
        ticket_id = m.group(1)

    return ticket_id

def color_text(text, color_name, bold=False):
    """Return the given text in ANSI colors

    From http://travelingfrontiers.wordpress.com/2010/08/22/how-to-add-colors-to-linux-command-line-output/"""

    colors = (
        'black', 'red', 'green', 'yellow',
        'blue', 'magenta', 'cyan', 'white'
    )

    if not sys.stdout.isatty():
        return text

    if color_name in colors:
        return u"\033[{0};{1}m{2}\033[0m".format(
            int(bold),
            colors.index(color_name) + 30,
            text)
    else:
        return text

if __name__ == "__main__":
    main()
<|MERGE_RESOLUTION|>--- conflicted
+++ resolved
@@ -100,12 +100,8 @@
     # process arguments
     try:
         global username
-<<<<<<< HEAD
         global reviewer
-        global auth_user 
-=======
         global auth_user
->>>>>>> 09821286
         global auth_token
         username = os.popen('git config github.user').read().strip()
 
@@ -222,7 +218,7 @@
 
 def display(pr):
     """Nicely display info about a given pull request"""
-    print "%s - %s by %s (%s)" % (color_text("REQUEST %s" % pr.get('number'), 'magenta', True), color_text(pr.get('title'), 'red'), color_text(pr['user'].get('name'), 'blue'), pr['user'].get('login'))
+    print "%s - %s by %s (%s)" % (color_text("REQUEST %s" % pr.get('number'), 'magenta', True), color_text(pr.get('title'), 'green', True), color_text(pr['user'].get('name'), 'cyan'), pr['user'].get('login'))
     print "    %s" % color_text(pr.get('html_url'), 'cyan')
     if pr.get('body').strip():
         print fill(pr.get('body'), initial_indent="    ", subsequent_indent="    ", width=80)
@@ -282,12 +278,11 @@
     """Fetches a pull request into a local branch"""
     print "loading pull request info for request %s..." % pullreq
     print
-<<<<<<< HEAD
-    
+
     request_info = fetch_req(repo, pullreq)
 
     ret = os.system('git checkout %s' % request_info['branch_name'])
-    
+
     print
     print color_text("done. examine changes and merge into master",'green')
 
@@ -297,11 +292,6 @@
     pr = get_pull_request_info(repo, pullreq, displayInfo)
     branch_name  = get_branch_name(pr)
     repo_url = pr['head']['repository']['url'].replace('https', 'git')
-=======
-
-    repo_url, pr = get_pull_request_info(repo, pullreq)
-    local  = 'pull-request-%s' % pullreq
->>>>>>> 09821286
     private_repo = pr['head']['repository']['private']
 
     if private_repo:
@@ -335,16 +325,10 @@
 def update(repo):
     """Merges changes from the remote branch into the local branch of the pull request"""
     branch, pullreq = get_current_branch()
-<<<<<<< HEAD
-    
+
     pr = get_pull_request_info(repo, pullreq)
     branch_name = get_branch_name(pr)
     repo_url = pr['head']['repository']['url'].replace('https', 'git')
-=======
-
-    repo_url, pr = get_pull_request_info(repo, pullreq)
-    local = 'pull-request-%s' % pullreq
->>>>>>> 09821286
     private_repo = pr['head']['repository']['private']
 
     if private_repo:
@@ -395,7 +379,6 @@
         raise UserWarning("Failed to speak with github")
 
     data = json.loads(data)
-<<<<<<< HEAD
 
     if pullreq:
         pr = data['pull']
@@ -406,23 +389,6 @@
         pr = data['pulls']
 
     return pr
-=======
-    pr = data['pull']
-    display(pr)
-
-    repo_url = pr['head']['repository']['url'].replace('https', 'git')
-    private_repo = pr['head']['repository']['private']
-
-    if private_repo:
-        repo_url = repo_url.replace('git://github.com/', 'git@github.com:')
-
-    return repo_url, pr
-
-def authorize_request(req):
-    """Add the Authorize header to the passed request"""
-    base64string = base64.encodestring('%s:%s' % (user, token)).replace('\n', '')
-    req.add_header("Authorization", "Basic %s" % base64string)
->>>>>>> 09821286
 
 def authorize_request(req):
     """Add the Authorize header to the passed request"""
@@ -434,20 +400,14 @@
 
     if branch[0:13] != 'pull-request-':
         raise UserWarning("Invalid branch: not a pull request")
-<<<<<<< HEAD
-    
+
     m = re.search("^pull-request-(\d+)-?", branch)
 
     if(m != None and m.group(1) != ''):
         pullreq = m.group(1)
     else:
         pullreq = int(branch[13:])
-    
-=======
-
-    pullreq = int(branch[13:])
-
->>>>>>> 09821286
+
     return (branch, pullreq)
 
 def info():
@@ -480,7 +440,7 @@
             repo = "%s/%s" % (pr['owner'], base_name)
             data = get_repo_pull_requests(repo)
 
-            print "  %s: %s" % (base_name, color_text(issue_count, 'magenta'))
+            print "  %s: %s" % (color_text(base_name, 'white'), color_text(issue_count, 'yellow'))
 
             total += issue_count
 
