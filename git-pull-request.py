--- conflicted
+++ resolved
@@ -17,16 +17,10 @@
 		git config setting. This can be either a remote name or a full
 		repository name (user/repo).
 
-<<<<<<< HEAD
-    -u <reviewer>, --reviewer <reviewer>
-        Send pull requests to this github repo instead of the 'github.reviewer'
-        git config setting. The respository is assumed to be the current repo.
-=======
 	-u <reviewer>, --reviewer <reviewer>
 		Send pull requests to this github repo instead of the 'remote upstream'
 		or 'github.reviewer' git config setting. This can be either a username
 		or a full repository name (user/repo).
->>>>>>> 96ceb93f
 
 Commands:
 
@@ -307,25 +301,14 @@
 	print color_text("Loading information on repositories for %s" % username, 'status')
 	print
 
-<<<<<<< HEAD
-    url = "http://github.com/api/v2/json/repos/show/%s" % username
-    data = github_json_request(url)
-    repos = data['repositories']
-    # print json.dumps(data,sort_keys=True, indent=4)
-    total = 0
-    issue_list = {}
-    for pull_request_info in repos:
-        issue_count = pull_request_info['open_issues']
-=======
 	url = "http://github.com/api/v2/json/repos/show/%s" % username
 	data = github_json_request(url)
 	repos = data['repositories']
-
+	# print json.dumps(data,sort_keys=True, indent=4)
 	total = 0
 	issue_list = {}
 	for pull_request_info in repos:
 		issue_count = pull_request_info['open_issues']
->>>>>>> 96ceb93f
 
 		if issue_count > 0:
 			base_name = pull_request_info['name']
@@ -402,77 +385,59 @@
 
 	display_status()
 
-<<<<<<< HEAD
 def get_pr_stats(repo_name, pull_request_ID):
-    if pull_request_ID != None:
-        is_int = False
-        try:
-            pull_request_ID = int(pull_request_ID)
-            pull_request = get_pull_request(repo_name, pull_request_ID)
-        except Exception, e:
-            pull_request = pull_request_ID
-
-        display_pull_request_minimal(pull_request)
-
-        branch_name = build_branch_name(pull_request)
-        ret = os.system('git show-ref --verify -q refs/heads/%s' % branch_name)
-
-        if ret != 0:
-            branch_name = fetch_pull_request(pull_request)
-
-            ret = os.system('git show-ref --verify -q refs/heads/%s' % branch_name)
-
-            if  ret != 0:
-                raise UserWarning("Fetch failed")
-
-        merge_base = os.popen('git merge-base master %s' % branch_name).read().strip()
-        ret = os.system('git diff --shortstat %s..%s' % (merge_base, branch_name))
-        print
-    else:
-        pull_requests = get_pull_requests(repo_name)
-
-        for pull_request in pull_requests:
-            get_pr_stats(repo_name, pull_request)
-
-def command_submit(repo_name, username, reviewer_name = None, pull_body = None, pull_title = None):
-    """Push the current branch and create a pull request to your github reviewer
-    (or upstream)"""
-=======
+	if pull_request_ID != None:
+		is_int = False
+		try:
+			pull_request_ID = int(pull_request_ID)
+			pull_request = get_pull_request(repo_name, pull_request_ID)
+		except Exception, e:
+			pull_request = pull_request_ID
+
+		display_pull_request_minimal(pull_request)
+
+		branch_name = build_branch_name(pull_request)
+		ret = os.system('git show-ref --verify -q refs/heads/%s' % branch_name)
+
+		if ret != 0:
+			branch_name = fetch_pull_request(pull_request)
+
+			ret = os.system('git show-ref --verify -q refs/heads/%s' % branch_name)
+
+			if  ret != 0:
+				raise UserWarning("Fetch failed")
+
+		merge_base = os.popen('git merge-base master %s' % branch_name).read().strip()
+		ret = os.system('git diff --shortstat %s..%s' % (merge_base, branch_name))
+		print
+	else:
+		pull_requests = get_pull_requests(repo_name)
+
+		for pull_request in pull_requests:
+			get_pr_stats(repo_name, pull_request)
+
 def command_submit(repo_name, username, reviewer_repo_name = None, pull_body = None, pull_title = None):
 	"""Push the current branch and create a pull request to your github reviewer
 	(or upstream)"""
->>>>>>> 96ceb93f
 
 	branch_name = get_current_branch_name(False)
 
 	print color_text("Submitting pull request for %s" % branch_name, 'status')
 
-<<<<<<< HEAD
-    if reviewer_name is None or reviewer_name == '':
-        reviewer_name = get_repo_name_for_remote('upstream')
-
-    if reviewer_name is None or reviewer_name == '':
-        raise UserWarning("Could not determine a repo to submit this pull request to")
-=======
 	if reviewer_repo_name is None or reviewer_repo_name == '':
 		reviewer_repo_name = get_repo_name_for_remote('upstream')
 
 	if reviewer_repo_name is None or reviewer_repo_name == '':
 		raise UserWarning("Could not determine a repo to submit this pull request to")
->>>>>>> 96ceb93f
 
 	if '/' not in reviewer_repo_name:
 		reviewer_repo_name = repo_name.replace(username, reviewer_repo_name)
 
 	print color_text("Pushing local branch %s to origin" % branch_name, 'status')
 
-<<<<<<< HEAD
-    url = "http://github.com/api/v2/json/pulls/%s" % repo_name.replace(username, reviewer_name)
-=======
 	ret = os.system('git push origin %s' % branch_name)
 	if ret != 0:
 		raise UserWarning("Could not push this branch to your origin")
->>>>>>> 96ceb93f
 
 	url = "http://github.com/api/v2/json/pulls/%s" % reviewer_repo_name
 
@@ -487,16 +452,12 @@
 	if pull_body == None:
 		pull_body = raw_input("Comment: ").strip()
 
-<<<<<<< HEAD
-    print color_text("Sending pull request to %s" % reviewer_name, 'status')
-=======
 	params = {
 		'pull[base]': 'master',
 		'pull[head]': "%s:%s" % (username, branch_name),
 		'pull[title]': pull_title,
 		'pull[body]': pull_body
 	}
->>>>>>> 96ceb93f
 
 	print color_text("Sending pull request to %s" % reviewer_repo_name, 'status')
 
@@ -596,24 +557,17 @@
 	"""Nicely display_pull_request info about a given pull request"""
 
 	display_pull_request_minimal(pull_request)
-	print "    %s" % color_text(pull_request.get('html_url'), 'display-title-url')
-
-<<<<<<< HEAD
-    # print json.dumps(pull_request,sort_keys=True, indent=4)
-    if pull_request.get('body').strip():
-        print fill(pull_request.get('body'), initial_indent="    ", subsequent_indent="    ", width=80)
-
-    # print "   Created: %s" % date.strftime(isodate.parse_datetime( pull_request.get('issue_created_at')), "%B %d, %Y at %I:%M %p")
-    # print "   Created: %s" % pull_request.get('issue_created_at')
-    # print isodate.parse_datetime( pull_request.get('issue_created_at'), "%Y-%m-%dT%H:%M:%S" )
-
-    print
-=======
+	print "	%s" % color_text(pull_request.get('html_url'), 'display-title-url')
+
+	# print json.dumps(pull_request,sort_keys=True, indent=4)
 	if pull_request.get('body').strip():
-		print fill(pull_request.get('body'), initial_indent="    ", subsequent_indent="    ", width=80)
-
-	print
->>>>>>> 96ceb93f
+		print fill(pull_request.get('body'), initial_indent="	", subsequent_indent="	", width=80)
+
+	# print "   Created: %s" % date.strftime(isodate.parse_datetime( pull_request.get('issue_created_at')), "%B %d, %Y at %I:%M %p")
+	# print "   Created: %s" % pull_request.get('issue_created_at')
+	# print isodate.parse_datetime( pull_request.get('issue_created_at'), "%Y-%m-%dT%H:%M:%S" )
+
+	print
 
 def display_pull_request_minimal(pull_request):
 	"""Display minimal info about a given pull request"""
@@ -635,19 +589,13 @@
 
 	remote_branch_name = pull_request['head']['ref']
 
-<<<<<<< HEAD
-    ret = os.system('git fetch %s %s:%s' % (repo_url, remote_branch_name, branch_name))
-
-    if ret != 0:
-        ret = os.system('git show-ref --verify refs/heads/%s' % branch_name)
-
-    if ret != 0:
-        raise UserWarning("Fetch failed")
-=======
 	ret = os.system('git fetch %s %s:%s' % (repo_url, remote_branch_name, branch_name))
+
+	if ret != 0:
+		ret = os.system('git show-ref --verify refs/heads/%s' % branch_name)
+
 	if ret != 0:
 		raise UserWarning("Fetch failed")
->>>>>>> 96ceb93f
 
 	return branch_name
 
@@ -742,15 +690,9 @@
 	if data == '':
 		raise UserWarning("Invalid response from github")
 
-<<<<<<< HEAD
-    data = json.loads(data)
-    # print json.dumps(data,sort_keys=True, indent=4)
-    return data
-=======
 	data = json.loads(data)
-
+	# print json.dumps(data,sort_keys=True, indent=4)
 	return data
->>>>>>> 96ceb93f
 
 def in_work_dir():
 	git_base_path = get_git_base_path()
@@ -774,119 +716,9 @@
 		options[k[0]] = value
 
 def main():
-<<<<<<< HEAD
-    load_options()
-
-    global auth_string
-
-    repo_name = None
-    reviewer_name = None
-
-    username = os.popen('git config github.user').read().strip()
-
-    auth_user = "%s/token" % username
-    auth_token = os.popen('git config github.token').read().strip()
-    auth_string = base64.encodestring('%s:%s' % (auth_user, auth_token)).replace('\n', '')
-
-    # parse command line options
-    try:
-        opts, args = getopt.gnu_getopt(sys.argv[1:], 'hr:u:l:', ['help', 'repo=', 'reviewer=', 'update', 'no-update', 'user='])
-    except getopt.GetoptError, e:
-        raise UserWarning("%s\nFor help use --help" % e)
-
-    fetch_auto_update = options['fetch-auto-update']
-
-    info_user = username
-
-    # process options
-    for o, a in opts:
-        if o in ('-h', '--help'):
-            command_help()
-            sys.exit(0)
-        elif o in ('-l', '--user'):
-            info_user = a
-        elif o in ('-r', '--repo'):
-            if re.search('/', a):
-              repo_name = a
-            else:
-              repo_name = get_repo_name_for_remote(a)
-        elif o in ('-u', '--reviewer'):
-            reviewer_name = a
-        elif o == '--update':
-            fetch_auto_update = True
-        elif o == '--no-update':
-            fetch_auto_update = False
-
-    # get repo name from git config:
-    if repo_name is None or repo_name == '':
-        repo_name = get_default_repo_name()
-
-    if reviewer_name is None or reviewer_name == '':
-        reviewer_name = os.popen('git config github.reviewer').read().strip()
-
-    # process arguments
-    if len(args) > 0:
-        if args[0] == 'close':
-            if len(args) >= 2:
-                command_close(repo_name, args[1])
-            else:
-                command_close(repo_name)
-        elif args[0] in ('continue-update', 'cu'):
-            command_continue_update()
-        elif args[0] == 'fetch':
-            command_fetch(repo_name, args[1], fetch_auto_update)
-        elif args[0] == 'fetch-all':
-            command_fetch_all(repo_name)
-        elif args[0] == 'help':
-            command_help()
-        elif args[0] == 'info':
-            command_info(info_user)
-        elif args[0] == 'merge':
-            if len(args) >= 2:
-                command_merge(repo_name, args[1])
-            else:
-                command_merge(repo_name)
-        elif args[0] == 'open':
-            if len(args) >= 2:
-                command_open(repo_name, args[1])
-            else:
-                command_open(repo_name)
-        elif args[0] == 'pull':
-            command_pull(repo_name)
-        elif args[0] == 'submit':
-            pull_body = None
-            pull_title = None
-
-            if len(args) >= 2:
-                pull_body = args[1]
-
-            if len(args) >= 3:
-                pull_title = args[2]
-
-            command_submit(repo_name, username, reviewer_name, pull_body, pull_title)
-        elif args[0] == 'update':
-            if len(args) >= 2:
-                    command_update(repo_name, args[1])
-            else:
-                command_update(repo_name)
-        elif args[0] == 'stat':
-            pull_request_ID = None
-
-            if len(args) >= 2:
-                pull_request_ID = args[1]
-
-            get_pr_stats(repo_name, pull_request_ID)
-        else:
-            command_fetch(repo_name, args[0], fetch_auto_update)
-    else:
-        command_show(repo_name)
-
-def open_URL(url):
-    os.system('open -g "%s"' % url)
-=======
 	# parse command line options
 	try:
-		opts, args = getopt.gnu_getopt(sys.argv[1:], 'hr:u:', ['help', 'repo=', 'reviewer=', 'update', 'no-update'])
+		opts, args = getopt.gnu_getopt(sys.argv[1:], 'hr:u:l:', ['help', 'repo=', 'reviewer=', 'update', 'no-update', 'user='])
 	except getopt.GetoptError, e:
 		raise UserWarning("%s\nFor help use --help" % e)
 
@@ -918,12 +750,16 @@
 	auth_string = base64.encodestring('%s:%s' % (auth_user, auth_token)).replace('\n', '')
 
 	fetch_auto_update = options['fetch-auto-update']
+
+	info_user = username
 
 	# process options
 	for o, a in opts:
 		if o in ('-h', '--help'):
 			command_help()
 			sys.exit(0)
+		elif o in ('-l', '--user'):
+			info_user = a
 		elif o in ('-r', '--repo'):
 			if re.search('/', a):
 				repo_name = a
@@ -956,8 +792,10 @@
 			command_fetch(repo_name, args[1], fetch_auto_update)
 		elif args[0] == 'fetch-all':
 			command_fetch_all(repo_name)
+		elif args[0] == 'help':
+			command_help()
 		elif args[0] == 'info':
-			command_info(username)
+			command_info(info_user)
 		elif args[0] == 'merge':
 			if len(args) >= 2:
 				command_merge(repo_name, args[1])
@@ -986,14 +824,20 @@
 					command_update(repo_name, args[1])
 			else:
 				command_update(repo_name)
+		elif args[0] == 'stat':
+			pull_request_ID = None
+
+			if len(args) >= 2:
+				pull_request_ID = args[1]
+
+			get_pr_stats(repo_name, pull_request_ID)
 		else:
 			command_fetch(repo_name, args[0], fetch_auto_update)
 	else:
 		command_show(repo_name)
 
 def open_URL(url):
-	os.system('open "%s"' % url)
->>>>>>> 96ceb93f
+	os.system('open -g "%s"' % url)
 
 def post_comment(repo_name, pull_request_ID, comment):
 	url = "http://github.com/api/v2/json/issues/comment/%s/%s" % (repo_name, pull_request_ID)
